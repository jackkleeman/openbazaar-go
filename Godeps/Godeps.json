{
	"ImportPath": "github.com/OpenBazaar/openbazaar-go",
	"GoVersion": "go1.7",
	"GodepVersion": "v74",
	"Deps": [
		{
			"ImportPath": "github.com/OpenBazaar/go-blockstackclient",
			"Rev": "8ab4f574207fb0853dc9fea1ae87a58dab34e7a4"
		},
		{
			"ImportPath": "github.com/OpenBazaar/go-onion-transport",
			"Rev": "668c679b3ea7a7389ac57b132063460a560baef4"
		},
		{
			"ImportPath": "github.com/OpenBazaar/jsonpb",
			"Rev": "6cc5aef0b5f18cef3e4cd0eb2b506de416f00bb1"
		},
		{
			"ImportPath": "github.com/OpenBazaar/spvwallet",
<<<<<<< HEAD
			"Rev": "96655fefc681cdb889be82cc86ad45f3d93dd796"
=======
			"Rev": "bd6a8d2dbc7b6a0a18cbb42357bb95521a05084a"
>>>>>>> 8545e5a2
		},
		{
			"ImportPath": "github.com/boltdb/bolt",
			"Comment": "v1.2.0-21-gd974993",
			"Rev": "d97499360d1ecebc492ea66c7447ea948f417620"
		},
		{
			"ImportPath": "github.com/btcsuite/btcd/addrmgr",
			"Comment": "BTCD_0_12_0_BETA-320-g292dbeb",
			"Rev": "292dbebb4d830dbff4d55a8ff0c2975a74ffebcf"
		},
		{
			"ImportPath": "github.com/btcsuite/btcd/blockchain",
			"Comment": "BTCD_0_12_0_BETA-320-g292dbeb",
			"Rev": "292dbebb4d830dbff4d55a8ff0c2975a74ffebcf"
		},
		{
			"ImportPath": "github.com/btcsuite/btcd/btcec",
			"Comment": "BTCD_0_12_0_BETA-320-g292dbeb",
			"Rev": "292dbebb4d830dbff4d55a8ff0c2975a74ffebcf"
		},
		{
			"ImportPath": "github.com/btcsuite/btcd/btcjson",
			"Comment": "BTCD_0_12_0_BETA-320-g292dbeb",
			"Rev": "292dbebb4d830dbff4d55a8ff0c2975a74ffebcf"
		},
		{
			"ImportPath": "github.com/btcsuite/btcd/chaincfg",
			"Comment": "BTCD_0_12_0_BETA-320-g292dbeb",
			"Rev": "292dbebb4d830dbff4d55a8ff0c2975a74ffebcf"
		},
		{
			"ImportPath": "github.com/btcsuite/btcd/chaincfg/chainhash",
			"Comment": "BTCD_0_12_0_BETA-320-g292dbeb",
			"Rev": "292dbebb4d830dbff4d55a8ff0c2975a74ffebcf"
		},
		{
			"ImportPath": "github.com/btcsuite/btcd/connmgr",
			"Comment": "BTCD_0_12_0_BETA-320-g292dbeb",
			"Rev": "292dbebb4d830dbff4d55a8ff0c2975a74ffebcf"
		},
		{
			"ImportPath": "github.com/btcsuite/btcd/database",
			"Comment": "BTCD_0_12_0_BETA-320-g292dbeb",
			"Rev": "292dbebb4d830dbff4d55a8ff0c2975a74ffebcf"
		},
		{
			"ImportPath": "github.com/btcsuite/btcd/peer",
			"Comment": "BTCD_0_12_0_BETA-320-g292dbeb",
			"Rev": "292dbebb4d830dbff4d55a8ff0c2975a74ffebcf"
		},
		{
			"ImportPath": "github.com/btcsuite/btcd/txscript",
			"Comment": "BTCD_0_12_0_BETA-320-g292dbeb",
			"Rev": "292dbebb4d830dbff4d55a8ff0c2975a74ffebcf"
		},
		{
			"ImportPath": "github.com/btcsuite/btcd/wire",
			"Comment": "BTCD_0_12_0_BETA-320-g292dbeb",
			"Rev": "292dbebb4d830dbff4d55a8ff0c2975a74ffebcf"
		},
		{
			"ImportPath": "github.com/btcsuite/btclog",
			"Comment": "BTCLOG_0_0_3-8-g73889fb",
			"Rev": "73889fb79bd687870312b6e40effcecffbd57d30"
		},
		{
			"ImportPath": "github.com/btcsuite/btcrpcclient",
			"Rev": "eef39394b7eb639be140973f8f2dcc2020784f5f"
		},
		{
			"ImportPath": "github.com/btcsuite/btcutil",
			"Comment": "BTCUTIL_0_5_0-19-g64e7a62",
			"Rev": "64e7a62dd5db45ebfed10f1e20a18442d2dc0fec"
		},
		{
			"ImportPath": "github.com/btcsuite/btcutil/base58",
			"Comment": "BTCUTIL_0_5_0-19-g64e7a62",
			"Rev": "64e7a62dd5db45ebfed10f1e20a18442d2dc0fec"
		},
		{
			"ImportPath": "github.com/btcsuite/btcutil/bloom",
			"Comment": "BTCUTIL_0_5_0-19-g64e7a62",
			"Rev": "64e7a62dd5db45ebfed10f1e20a18442d2dc0fec"
		},
		{
			"ImportPath": "github.com/btcsuite/btcutil/coinset",
			"Comment": "BTCUTIL_0_5_0-19-g64e7a62",
			"Rev": "64e7a62dd5db45ebfed10f1e20a18442d2dc0fec"
		},
		{
			"ImportPath": "github.com/btcsuite/btcutil/hdkeychain",
			"Comment": "BTCUTIL_0_5_0-19-g64e7a62",
			"Rev": "64e7a62dd5db45ebfed10f1e20a18442d2dc0fec"
		},
		{
			"ImportPath": "github.com/btcsuite/btcutil/txsort",
			"Comment": "BTCUTIL_0_5_0-19-g64e7a62",
			"Rev": "64e7a62dd5db45ebfed10f1e20a18442d2dc0fec"
		},
		{
			"ImportPath": "github.com/btcsuite/btcwallet/internal/helpers",
			"Comment": "BTCWALLET_0_7_0_ALPHA-81-g5e39e68",
			"Rev": "5e39e68778629237361c251841af06522bcfc07b"
		},
		{
			"ImportPath": "github.com/btcsuite/btcwallet/wallet/internal/txsizes",
			"Comment": "BTCWALLET_0_7_0_ALPHA-81-g5e39e68",
			"Rev": "5e39e68778629237361c251841af06522bcfc07b"
		},
		{
			"ImportPath": "github.com/btcsuite/btcwallet/wallet/txauthor",
			"Comment": "BTCWALLET_0_7_0_ALPHA-81-g5e39e68",
			"Rev": "5e39e68778629237361c251841af06522bcfc07b"
		},
		{
			"ImportPath": "github.com/btcsuite/btcwallet/wallet/txrules",
			"Comment": "BTCWALLET_0_7_0_ALPHA-81-g5e39e68",
			"Rev": "5e39e68778629237361c251841af06522bcfc07b"
		},
		{
			"ImportPath": "github.com/btcsuite/fastsha256",
			"Rev": "637e656429416087660c84436a2a035d69d54e2e"
		},
		{
			"ImportPath": "github.com/btcsuite/go-socks/socks",
			"Rev": "cfe8b59e565c1a5bd4e2005d77cd9aa8b2e14524"
		},
		{
			"ImportPath": "github.com/btcsuite/golangcrypto/ripemd160",
			"Rev": "53f62d9b43e87a6c56975cf862af7edf33a8d0df"
		},
		{
			"ImportPath": "github.com/btcsuite/goleveldb/leveldb/errors",
			"Rev": "7834afc9e8cd15233b6c3d97e12674a31ca24602"
		},
		{
			"ImportPath": "github.com/btcsuite/goleveldb/leveldb/storage",
			"Rev": "7834afc9e8cd15233b6c3d97e12674a31ca24602"
		},
		{
			"ImportPath": "github.com/btcsuite/goleveldb/leveldb/util",
			"Rev": "7834afc9e8cd15233b6c3d97e12674a31ca24602"
		},
		{
			"ImportPath": "github.com/btcsuite/seelog",
			"Comment": "v2.1-84-g313961b",
			"Rev": "313961b101eb55f65ae0f03ddd4e322731763b6c"
		},
		{
			"ImportPath": "github.com/btcsuite/websocket",
			"Rev": "31079b6807923eb23992c421b114992b95131b55"
		},
		{
			"ImportPath": "github.com/ccding/go-stun/stun",
			"Rev": "ed7f5c90fa94fa3c4159ba5fa646421650f727b0"
		},
		{
			"ImportPath": "github.com/davecgh/go-spew/spew",
			"Comment": "v1.1.0",
			"Rev": "346938d642f2ec3594ed81d874461961cd0faa76"
		},
		{
			"ImportPath": "github.com/dropbox/dropbox-sdk-go-unofficial",
			"Rev": "04e7072d0476c888b95bbad87858dad2416ef0d5"
		},
		{
			"ImportPath": "github.com/dropbox/dropbox-sdk-go-unofficial/apierror",
			"Rev": "04e7072d0476c888b95bbad87858dad2416ef0d5"
		},
		{
			"ImportPath": "github.com/dropbox/dropbox-sdk-go-unofficial/async",
			"Rev": "04e7072d0476c888b95bbad87858dad2416ef0d5"
		},
		{
			"ImportPath": "github.com/dropbox/dropbox-sdk-go-unofficial/files",
			"Rev": "04e7072d0476c888b95bbad87858dad2416ef0d5"
		},
		{
			"ImportPath": "github.com/dropbox/dropbox-sdk-go-unofficial/sharing",
			"Rev": "04e7072d0476c888b95bbad87858dad2416ef0d5"
		},
		{
			"ImportPath": "github.com/dropbox/dropbox-sdk-go-unofficial/team",
			"Rev": "04e7072d0476c888b95bbad87858dad2416ef0d5"
		},
		{
			"ImportPath": "github.com/dropbox/dropbox-sdk-go-unofficial/users",
			"Rev": "04e7072d0476c888b95bbad87858dad2416ef0d5"
		},
		{
			"ImportPath": "github.com/fatih/color",
			"Comment": "v0.2.0",
			"Rev": "87d4004f2ab62d0d255e0a38f1680aa534549fe3"
		},
		{
			"ImportPath": "github.com/golang/protobuf/proto",
			"Rev": "69b215d01a5606c843240eab4937eab3acee6530"
		},
		{
			"ImportPath": "github.com/golang/protobuf/ptypes",
			"Rev": "69b215d01a5606c843240eab4937eab3acee6530"
		},
		{
			"ImportPath": "github.com/golang/protobuf/ptypes/any",
			"Rev": "69b215d01a5606c843240eab4937eab3acee6530"
		},
		{
			"ImportPath": "github.com/golang/protobuf/ptypes/duration",
			"Rev": "69b215d01a5606c843240eab4937eab3acee6530"
		},
		{
			"ImportPath": "github.com/golang/protobuf/ptypes/timestamp",
			"Rev": "69b215d01a5606c843240eab4937eab3acee6530"
		},
		{
			"ImportPath": "github.com/gorilla/websocket",
			"Rev": "e2e3d8414d0fbae04004f151979f4e27c6747fe7"
		},
		{
			"ImportPath": "github.com/imdario/mergo",
			"Comment": "0.2.2-6-g50d4dbd",
			"Rev": "50d4dbd4eb0e84778abe37cefef140271d96fade"
		},
		{
			"ImportPath": "github.com/ipfs/go-ipfs/Godeps/_workspace/src/github.com/briantigerchow/pubsub",
			"Comment": "v0.4.7-47-g1ffb6f1",
			"Rev": "1ffb6f1561f4f2c5679e6b33783ad92ba243d1b5"
		},
		{
			"ImportPath": "github.com/ipfs/go-ipfs/Godeps/_workspace/src/github.com/mitchellh/go-homedir",
			"Comment": "v0.4.7-47-g1ffb6f1",
			"Rev": "1ffb6f1561f4f2c5679e6b33783ad92ba243d1b5"
		},
		{
			"ImportPath": "github.com/ipfs/go-ipfs/Godeps/_workspace/src/github.com/texttheater/golang-levenshtein/levenshtein",
			"Comment": "v0.4.7-47-g1ffb6f1",
			"Rev": "1ffb6f1561f4f2c5679e6b33783ad92ba243d1b5"
		},
		{
			"ImportPath": "github.com/ipfs/go-ipfs/Godeps/_workspace/src/github.com/whyrusleeping/chunker",
			"Comment": "v0.4.7-47-g1ffb6f1",
			"Rev": "1ffb6f1561f4f2c5679e6b33783ad92ba243d1b5"
		},
		{
			"ImportPath": "github.com/ipfs/go-ipfs/assets",
			"Comment": "v0.4.7-47-g1ffb6f1",
			"Rev": "1ffb6f1561f4f2c5679e6b33783ad92ba243d1b5"
		},
		{
			"ImportPath": "github.com/ipfs/go-ipfs/blocks",
			"Comment": "v0.4.7-47-g1ffb6f1",
			"Rev": "1ffb6f1561f4f2c5679e6b33783ad92ba243d1b5"
		},
		{
			"ImportPath": "github.com/ipfs/go-ipfs/blocks/blockstore",
			"Comment": "v0.4.7-47-g1ffb6f1",
			"Rev": "1ffb6f1561f4f2c5679e6b33783ad92ba243d1b5"
		},
		{
			"ImportPath": "github.com/ipfs/go-ipfs/blocks/blockstore/util",
			"Comment": "v0.4.7-47-g1ffb6f1",
			"Rev": "1ffb6f1561f4f2c5679e6b33783ad92ba243d1b5"
		},
		{
			"ImportPath": "github.com/ipfs/go-ipfs/blockservice",
			"Comment": "v0.4.7-47-g1ffb6f1",
			"Rev": "1ffb6f1561f4f2c5679e6b33783ad92ba243d1b5"
		},
		{
			"ImportPath": "github.com/ipfs/go-ipfs/commands",
			"Comment": "v0.4.7-47-g1ffb6f1",
			"Rev": "1ffb6f1561f4f2c5679e6b33783ad92ba243d1b5"
		},
		{
			"ImportPath": "github.com/ipfs/go-ipfs/commands/cli",
			"Comment": "v0.4.7-47-g1ffb6f1",
			"Rev": "1ffb6f1561f4f2c5679e6b33783ad92ba243d1b5"
		},
		{
			"ImportPath": "github.com/ipfs/go-ipfs/commands/files",
			"Comment": "v0.4.7-47-g1ffb6f1",
			"Rev": "1ffb6f1561f4f2c5679e6b33783ad92ba243d1b5"
		},
		{
			"ImportPath": "github.com/ipfs/go-ipfs/commands/http",
			"Comment": "v0.4.7-47-g1ffb6f1",
			"Rev": "1ffb6f1561f4f2c5679e6b33783ad92ba243d1b5"
		},
		{
			"ImportPath": "github.com/ipfs/go-ipfs/core",
			"Comment": "v0.4.7-47-g1ffb6f1",
			"Rev": "1ffb6f1561f4f2c5679e6b33783ad92ba243d1b5"
		},
		{
			"ImportPath": "github.com/ipfs/go-ipfs/core/commands",
			"Comment": "v0.4.7-47-g1ffb6f1",
			"Rev": "1ffb6f1561f4f2c5679e6b33783ad92ba243d1b5"
		},
		{
			"ImportPath": "github.com/ipfs/go-ipfs/core/commands/dag",
			"Comment": "v0.4.7-47-g1ffb6f1",
			"Rev": "1ffb6f1561f4f2c5679e6b33783ad92ba243d1b5"
		},
		{
			"ImportPath": "github.com/ipfs/go-ipfs/core/commands/files",
			"Comment": "v0.4.7-47-g1ffb6f1",
			"Rev": "1ffb6f1561f4f2c5679e6b33783ad92ba243d1b5"
		},
		{
			"ImportPath": "github.com/ipfs/go-ipfs/core/commands/object",
			"Comment": "v0.4.7-47-g1ffb6f1",
			"Rev": "1ffb6f1561f4f2c5679e6b33783ad92ba243d1b5"
		},
		{
			"ImportPath": "github.com/ipfs/go-ipfs/core/commands/unixfs",
			"Comment": "v0.4.7-47-g1ffb6f1",
			"Rev": "1ffb6f1561f4f2c5679e6b33783ad92ba243d1b5"
		},
		{
			"ImportPath": "github.com/ipfs/go-ipfs/core/coreapi",
			"Comment": "v0.4.7-47-g1ffb6f1",
			"Rev": "1ffb6f1561f4f2c5679e6b33783ad92ba243d1b5"
		},
		{
			"ImportPath": "github.com/ipfs/go-ipfs/core/coreapi/interface",
			"Comment": "v0.4.7-47-g1ffb6f1",
			"Rev": "1ffb6f1561f4f2c5679e6b33783ad92ba243d1b5"
		},
		{
			"ImportPath": "github.com/ipfs/go-ipfs/core/corehttp",
			"Comment": "v0.4.7-47-g1ffb6f1",
			"Rev": "1ffb6f1561f4f2c5679e6b33783ad92ba243d1b5"
		},
		{
			"ImportPath": "github.com/ipfs/go-ipfs/core/corerepo",
			"Comment": "v0.4.7-47-g1ffb6f1",
			"Rev": "1ffb6f1561f4f2c5679e6b33783ad92ba243d1b5"
		},
		{
			"ImportPath": "github.com/ipfs/go-ipfs/core/coreunix",
			"Comment": "v0.4.7-47-g1ffb6f1",
			"Rev": "1ffb6f1561f4f2c5679e6b33783ad92ba243d1b5"
		},
		{
			"ImportPath": "github.com/ipfs/go-ipfs/diagnostics",
			"Comment": "v0.4.7-47-g1ffb6f1",
			"Rev": "1ffb6f1561f4f2c5679e6b33783ad92ba243d1b5"
		},
		{
			"ImportPath": "github.com/ipfs/go-ipfs/diagnostics/pb",
			"Comment": "v0.4.7-47-g1ffb6f1",
			"Rev": "1ffb6f1561f4f2c5679e6b33783ad92ba243d1b5"
		},
		{
			"ImportPath": "github.com/ipfs/go-ipfs/exchange",
			"Comment": "v0.4.7-47-g1ffb6f1",
			"Rev": "1ffb6f1561f4f2c5679e6b33783ad92ba243d1b5"
		},
		{
			"ImportPath": "github.com/ipfs/go-ipfs/exchange/bitswap",
			"Comment": "v0.4.7-47-g1ffb6f1",
			"Rev": "1ffb6f1561f4f2c5679e6b33783ad92ba243d1b5"
		},
		{
			"ImportPath": "github.com/ipfs/go-ipfs/exchange/bitswap/decision",
			"Comment": "v0.4.7-47-g1ffb6f1",
			"Rev": "1ffb6f1561f4f2c5679e6b33783ad92ba243d1b5"
		},
		{
			"ImportPath": "github.com/ipfs/go-ipfs/exchange/bitswap/message",
			"Comment": "v0.4.7-47-g1ffb6f1",
			"Rev": "1ffb6f1561f4f2c5679e6b33783ad92ba243d1b5"
		},
		{
			"ImportPath": "github.com/ipfs/go-ipfs/exchange/bitswap/message/pb",
			"Comment": "v0.4.7-47-g1ffb6f1",
			"Rev": "1ffb6f1561f4f2c5679e6b33783ad92ba243d1b5"
		},
		{
			"ImportPath": "github.com/ipfs/go-ipfs/exchange/bitswap/network",
			"Comment": "v0.4.7-47-g1ffb6f1",
			"Rev": "1ffb6f1561f4f2c5679e6b33783ad92ba243d1b5"
		},
		{
			"ImportPath": "github.com/ipfs/go-ipfs/exchange/bitswap/notifications",
			"Comment": "v0.4.7-47-g1ffb6f1",
			"Rev": "1ffb6f1561f4f2c5679e6b33783ad92ba243d1b5"
		},
		{
			"ImportPath": "github.com/ipfs/go-ipfs/exchange/bitswap/testnet",
			"Comment": "v0.4.7-47-g1ffb6f1",
			"Rev": "1ffb6f1561f4f2c5679e6b33783ad92ba243d1b5"
		},
		{
			"ImportPath": "github.com/ipfs/go-ipfs/exchange/bitswap/wantlist",
			"Comment": "v0.4.7-47-g1ffb6f1",
			"Rev": "1ffb6f1561f4f2c5679e6b33783ad92ba243d1b5"
		},
		{
			"ImportPath": "github.com/ipfs/go-ipfs/exchange/offline",
			"Comment": "v0.4.7-47-g1ffb6f1",
			"Rev": "1ffb6f1561f4f2c5679e6b33783ad92ba243d1b5"
		},
		{
			"ImportPath": "github.com/ipfs/go-ipfs/exchange/reprovide",
			"Comment": "v0.4.7-47-g1ffb6f1",
			"Rev": "1ffb6f1561f4f2c5679e6b33783ad92ba243d1b5"
		},
		{
			"ImportPath": "github.com/ipfs/go-ipfs/filestore",
			"Comment": "v0.4.7-47-g1ffb6f1",
			"Rev": "1ffb6f1561f4f2c5679e6b33783ad92ba243d1b5"
		},
		{
			"ImportPath": "github.com/ipfs/go-ipfs/filestore/pb",
			"Comment": "v0.4.7-47-g1ffb6f1",
			"Rev": "1ffb6f1561f4f2c5679e6b33783ad92ba243d1b5"
		},
		{
			"ImportPath": "github.com/ipfs/go-ipfs/flags",
			"Comment": "v0.4.7-47-g1ffb6f1",
			"Rev": "1ffb6f1561f4f2c5679e6b33783ad92ba243d1b5"
		},
		{
			"ImportPath": "github.com/ipfs/go-ipfs/fuse/ipns",
			"Comment": "v0.4.7-47-g1ffb6f1",
			"Rev": "1ffb6f1561f4f2c5679e6b33783ad92ba243d1b5"
		},
		{
			"ImportPath": "github.com/ipfs/go-ipfs/fuse/mount",
			"Comment": "v0.4.7-47-g1ffb6f1",
			"Rev": "1ffb6f1561f4f2c5679e6b33783ad92ba243d1b5"
		},
		{
			"ImportPath": "github.com/ipfs/go-ipfs/fuse/node",
			"Comment": "v0.4.7-47-g1ffb6f1",
			"Rev": "1ffb6f1561f4f2c5679e6b33783ad92ba243d1b5"
		},
		{
			"ImportPath": "github.com/ipfs/go-ipfs/fuse/readonly",
			"Comment": "v0.4.7-47-g1ffb6f1",
			"Rev": "1ffb6f1561f4f2c5679e6b33783ad92ba243d1b5"
		},
		{
			"ImportPath": "github.com/ipfs/go-ipfs/importer",
			"Comment": "v0.4.7-47-g1ffb6f1",
			"Rev": "1ffb6f1561f4f2c5679e6b33783ad92ba243d1b5"
		},
		{
			"ImportPath": "github.com/ipfs/go-ipfs/importer/balanced",
			"Comment": "v0.4.7-47-g1ffb6f1",
			"Rev": "1ffb6f1561f4f2c5679e6b33783ad92ba243d1b5"
		},
		{
			"ImportPath": "github.com/ipfs/go-ipfs/importer/chunk",
			"Comment": "v0.4.7-47-g1ffb6f1",
			"Rev": "1ffb6f1561f4f2c5679e6b33783ad92ba243d1b5"
		},
		{
			"ImportPath": "github.com/ipfs/go-ipfs/importer/helpers",
			"Comment": "v0.4.7-47-g1ffb6f1",
			"Rev": "1ffb6f1561f4f2c5679e6b33783ad92ba243d1b5"
		},
		{
			"ImportPath": "github.com/ipfs/go-ipfs/importer/trickle",
			"Comment": "v0.4.7-47-g1ffb6f1",
			"Rev": "1ffb6f1561f4f2c5679e6b33783ad92ba243d1b5"
		},
		{
			"ImportPath": "github.com/ipfs/go-ipfs/keystore",
			"Comment": "v0.4.7-47-g1ffb6f1",
			"Rev": "1ffb6f1561f4f2c5679e6b33783ad92ba243d1b5"
		},
		{
			"ImportPath": "github.com/ipfs/go-ipfs/merkledag",
			"Comment": "v0.4.7-47-g1ffb6f1",
			"Rev": "1ffb6f1561f4f2c5679e6b33783ad92ba243d1b5"
		},
		{
			"ImportPath": "github.com/ipfs/go-ipfs/merkledag/pb",
			"Comment": "v0.4.7-47-g1ffb6f1",
			"Rev": "1ffb6f1561f4f2c5679e6b33783ad92ba243d1b5"
		},
		{
			"ImportPath": "github.com/ipfs/go-ipfs/merkledag/test",
			"Comment": "v0.4.7-47-g1ffb6f1",
			"Rev": "1ffb6f1561f4f2c5679e6b33783ad92ba243d1b5"
		},
		{
			"ImportPath": "github.com/ipfs/go-ipfs/merkledag/utils",
			"Comment": "v0.4.7-47-g1ffb6f1",
			"Rev": "1ffb6f1561f4f2c5679e6b33783ad92ba243d1b5"
		},
		{
			"ImportPath": "github.com/ipfs/go-ipfs/mfs",
			"Comment": "v0.4.7-47-g1ffb6f1",
			"Rev": "1ffb6f1561f4f2c5679e6b33783ad92ba243d1b5"
		},
		{
			"ImportPath": "github.com/ipfs/go-ipfs/namesys",
			"Comment": "v0.4.7-47-g1ffb6f1",
			"Rev": "1ffb6f1561f4f2c5679e6b33783ad92ba243d1b5"
		},
		{
			"ImportPath": "github.com/ipfs/go-ipfs/namesys/pb",
			"Comment": "v0.4.7-47-g1ffb6f1",
			"Rev": "1ffb6f1561f4f2c5679e6b33783ad92ba243d1b5"
		},
		{
			"ImportPath": "github.com/ipfs/go-ipfs/namesys/republisher",
			"Comment": "v0.4.7-47-g1ffb6f1",
			"Rev": "1ffb6f1561f4f2c5679e6b33783ad92ba243d1b5"
		},
		{
			"ImportPath": "github.com/ipfs/go-ipfs/path",
			"Comment": "v0.4.7-47-g1ffb6f1",
			"Rev": "1ffb6f1561f4f2c5679e6b33783ad92ba243d1b5"
		},
		{
			"ImportPath": "github.com/ipfs/go-ipfs/pin",
			"Comment": "v0.4.7-47-g1ffb6f1",
			"Rev": "1ffb6f1561f4f2c5679e6b33783ad92ba243d1b5"
		},
		{
			"ImportPath": "github.com/ipfs/go-ipfs/pin/gc",
			"Comment": "v0.4.7-47-g1ffb6f1",
			"Rev": "1ffb6f1561f4f2c5679e6b33783ad92ba243d1b5"
		},
		{
			"ImportPath": "github.com/ipfs/go-ipfs/pin/internal/pb",
			"Comment": "v0.4.7-47-g1ffb6f1",
			"Rev": "1ffb6f1561f4f2c5679e6b33783ad92ba243d1b5"
		},
		{
			"ImportPath": "github.com/ipfs/go-ipfs/repo",
			"Comment": "v0.4.7-47-g1ffb6f1",
			"Rev": "1ffb6f1561f4f2c5679e6b33783ad92ba243d1b5"
		},
		{
			"ImportPath": "github.com/ipfs/go-ipfs/repo/common",
			"Comment": "v0.4.7-47-g1ffb6f1",
			"Rev": "1ffb6f1561f4f2c5679e6b33783ad92ba243d1b5"
		},
		{
			"ImportPath": "github.com/ipfs/go-ipfs/repo/config",
			"Comment": "v0.4.7-47-g1ffb6f1",
			"Rev": "1ffb6f1561f4f2c5679e6b33783ad92ba243d1b5"
		},
		{
			"ImportPath": "github.com/ipfs/go-ipfs/repo/fsrepo",
			"Comment": "v0.4.7-47-g1ffb6f1",
			"Rev": "1ffb6f1561f4f2c5679e6b33783ad92ba243d1b5"
		},
		{
			"ImportPath": "github.com/ipfs/go-ipfs/repo/fsrepo/lock",
			"Comment": "v0.4.7-47-g1ffb6f1",
			"Rev": "1ffb6f1561f4f2c5679e6b33783ad92ba243d1b5"
		},
		{
			"ImportPath": "github.com/ipfs/go-ipfs/repo/fsrepo/migrations",
			"Comment": "v0.4.7-47-g1ffb6f1",
			"Rev": "1ffb6f1561f4f2c5679e6b33783ad92ba243d1b5"
		},
		{
			"ImportPath": "github.com/ipfs/go-ipfs/repo/fsrepo/serialize",
			"Comment": "v0.4.7-47-g1ffb6f1",
			"Rev": "1ffb6f1561f4f2c5679e6b33783ad92ba243d1b5"
		},
		{
			"ImportPath": "github.com/ipfs/go-ipfs/routing/dht",
			"Comment": "v0.4.7-47-g1ffb6f1",
			"Rev": "1ffb6f1561f4f2c5679e6b33783ad92ba243d1b5"
		},
		{
			"ImportPath": "github.com/ipfs/go-ipfs/routing/dht/pb",
			"Comment": "v0.4.7-47-g1ffb6f1",
			"Rev": "1ffb6f1561f4f2c5679e6b33783ad92ba243d1b5"
		},
		{
			"ImportPath": "github.com/ipfs/go-ipfs/routing/mock",
			"Comment": "v0.4.7-47-g1ffb6f1",
			"Rev": "1ffb6f1561f4f2c5679e6b33783ad92ba243d1b5"
		},
		{
			"ImportPath": "github.com/ipfs/go-ipfs/routing/none",
			"Comment": "v0.4.7-47-g1ffb6f1",
			"Rev": "1ffb6f1561f4f2c5679e6b33783ad92ba243d1b5"
		},
		{
			"ImportPath": "github.com/ipfs/go-ipfs/routing/offline",
			"Comment": "v0.4.7-47-g1ffb6f1",
			"Rev": "1ffb6f1561f4f2c5679e6b33783ad92ba243d1b5"
		},
		{
			"ImportPath": "github.com/ipfs/go-ipfs/tar",
			"Comment": "v0.4.7-47-g1ffb6f1",
			"Rev": "1ffb6f1561f4f2c5679e6b33783ad92ba243d1b5"
		},
		{
			"ImportPath": "github.com/ipfs/go-ipfs/thirdparty/datastore2",
			"Comment": "v0.4.7-47-g1ffb6f1",
			"Rev": "1ffb6f1561f4f2c5679e6b33783ad92ba243d1b5"
		},
		{
			"ImportPath": "github.com/ipfs/go-ipfs/thirdparty/delay",
			"Comment": "v0.4.7-47-g1ffb6f1",
			"Rev": "1ffb6f1561f4f2c5679e6b33783ad92ba243d1b5"
		},
		{
			"ImportPath": "github.com/ipfs/go-ipfs/thirdparty/dir",
			"Comment": "v0.4.7-47-g1ffb6f1",
			"Rev": "1ffb6f1561f4f2c5679e6b33783ad92ba243d1b5"
		},
		{
			"ImportPath": "github.com/ipfs/go-ipfs/thirdparty/ds-help",
			"Comment": "v0.4.7-47-g1ffb6f1",
			"Rev": "1ffb6f1561f4f2c5679e6b33783ad92ba243d1b5"
		},
		{
			"ImportPath": "github.com/ipfs/go-ipfs/thirdparty/ipfsaddr",
			"Comment": "v0.4.7-47-g1ffb6f1",
			"Rev": "1ffb6f1561f4f2c5679e6b33783ad92ba243d1b5"
		},
		{
			"ImportPath": "github.com/ipfs/go-ipfs/thirdparty/math2",
			"Comment": "v0.4.7-47-g1ffb6f1",
			"Rev": "1ffb6f1561f4f2c5679e6b33783ad92ba243d1b5"
		},
		{
			"ImportPath": "github.com/ipfs/go-ipfs/thirdparty/posinfo",
			"Comment": "v0.4.7-47-g1ffb6f1",
			"Rev": "1ffb6f1561f4f2c5679e6b33783ad92ba243d1b5"
		},
		{
			"ImportPath": "github.com/ipfs/go-ipfs/thirdparty/pq",
			"Comment": "v0.4.7-47-g1ffb6f1",
			"Rev": "1ffb6f1561f4f2c5679e6b33783ad92ba243d1b5"
		},
		{
			"ImportPath": "github.com/ipfs/go-ipfs/thirdparty/tar",
			"Comment": "v0.4.7-47-g1ffb6f1",
			"Rev": "1ffb6f1561f4f2c5679e6b33783ad92ba243d1b5"
		},
		{
			"ImportPath": "github.com/ipfs/go-ipfs/thirdparty/testutil",
			"Comment": "v0.4.7-47-g1ffb6f1",
			"Rev": "1ffb6f1561f4f2c5679e6b33783ad92ba243d1b5"
		},
		{
			"ImportPath": "github.com/ipfs/go-ipfs/tour",
			"Comment": "v0.4.7-47-g1ffb6f1",
			"Rev": "1ffb6f1561f4f2c5679e6b33783ad92ba243d1b5"
		},
		{
			"ImportPath": "github.com/ipfs/go-ipfs/unixfs",
			"Comment": "v0.4.7-47-g1ffb6f1",
			"Rev": "1ffb6f1561f4f2c5679e6b33783ad92ba243d1b5"
		},
		{
			"ImportPath": "github.com/ipfs/go-ipfs/unixfs/archive",
			"Comment": "v0.4.7-47-g1ffb6f1",
			"Rev": "1ffb6f1561f4f2c5679e6b33783ad92ba243d1b5"
		},
		{
			"ImportPath": "github.com/ipfs/go-ipfs/unixfs/archive/tar",
			"Comment": "v0.4.7-47-g1ffb6f1",
			"Rev": "1ffb6f1561f4f2c5679e6b33783ad92ba243d1b5"
		},
		{
			"ImportPath": "github.com/ipfs/go-ipfs/unixfs/io",
			"Comment": "v0.4.7-47-g1ffb6f1",
			"Rev": "1ffb6f1561f4f2c5679e6b33783ad92ba243d1b5"
		},
		{
			"ImportPath": "github.com/ipfs/go-ipfs/unixfs/mod",
			"Comment": "v0.4.7-47-g1ffb6f1",
			"Rev": "1ffb6f1561f4f2c5679e6b33783ad92ba243d1b5"
		},
		{
			"ImportPath": "github.com/ipfs/go-ipfs/unixfs/pb",
			"Comment": "v0.4.7-47-g1ffb6f1",
			"Rev": "1ffb6f1561f4f2c5679e6b33783ad92ba243d1b5"
		},
		{
			"ImportPath": "github.com/jbenet/go-base58",
			"Comment": "1.0.0",
			"Rev": "6237cf65f3a6f7111cd8a42be3590df99a66bc7d"
		},
		{
			"ImportPath": "github.com/jbenet/go-context/io",
			"Rev": "d14ea06fba99483203c19d92cfcd13ebe73135f4"
		},
		{
			"ImportPath": "github.com/jbenet/go-multihash",
			"Comment": "0.1.0-43-g5bb8e87",
			"Rev": "5bb8e87657d874eea0af6366dc6336c4d819e7c1"
		},
		{
			"ImportPath": "github.com/jessevdk/go-flags",
			"Comment": "v1-334-g6b9493b",
			"Rev": "6b9493b3cb60367edd942144879646604089e3f7"
		},
		{
			"ImportPath": "github.com/kennygrant/sanitize",
			"Comment": "v1.1",
			"Rev": "7fdd72ab580907c39c5f0b8b98b8d89e5476f424"
		},
		{
			"ImportPath": "github.com/mattn/go-colorable",
			"Comment": "v0.0.5",
			"Rev": "9056b7a9f2d1f2d96498d6d146acd1f9d5ed3d59"
		},
		{
			"ImportPath": "github.com/mattn/go-isatty",
			"Rev": "56b76bdf51f7708750eac80fa38b952bb9f32639"
		},
		{
			"ImportPath": "github.com/microcosm-cc/bluemonday",
			"Rev": "e79763773ab6222ca1d5a7cbd9d62d83c1f77081"
		},
		{
			"ImportPath": "github.com/mitchellh/go-homedir",
			"Rev": "b8bc1bf767474819792c23f32d8286a45736f1c6"
		},
		{
			"ImportPath": "github.com/mutecomm/go-sqlcipher",
			"Rev": "34287a64fbe7fc03ab5a0e6cbc35618f9453b8d2"
		},
		{
			"ImportPath": "github.com/natefinch/lumberjack",
			"Comment": "v1.0-21-g514cbda",
			"Rev": "514cbda263a734ae8caac038dadf05f8f3f9f738"
		},
		{
			"ImportPath": "github.com/nfnt/resize",
			"Rev": "891127d8d1b52734debe1b3c3d7e747502b6c366"
		},
		{
			"ImportPath": "github.com/op/go-logging",
			"Comment": "v1-7-g970db52",
			"Rev": "970db520ece77730c7e4724c61121037378659d9"
		},
		{
			"ImportPath": "github.com/tyler-smith/go-bip39",
			"Rev": "32e294b638a7246c6f0c85736d627a2562604f80"
		},
		{
			"ImportPath": "github.com/yawning/bulb",
			"Rev": "2d65b370c8d197791de1288e4d2778a2a3cc5abc"
		},
		{
			"ImportPath": "github.com/yawning/bulb/utils/pkcs1",
			"Rev": "2d65b370c8d197791de1288e4d2778a2a3cc5abc"
		},
		{
			"ImportPath": "golang.org/x/crypto/curve25519",
			"Rev": "459e26527287adbc2adcc5d0d49abff9a5f315a7"
		},
		{
			"ImportPath": "golang.org/x/crypto/hkdf",
			"Rev": "459e26527287adbc2adcc5d0d49abff9a5f315a7"
		},
		{
			"ImportPath": "golang.org/x/crypto/nacl/box",
			"Rev": "459e26527287adbc2adcc5d0d49abff9a5f315a7"
		},
		{
			"ImportPath": "golang.org/x/crypto/nacl/secretbox",
			"Rev": "459e26527287adbc2adcc5d0d49abff9a5f315a7"
		},
		{
			"ImportPath": "golang.org/x/crypto/pbkdf2",
			"Rev": "459e26527287adbc2adcc5d0d49abff9a5f315a7"
		},
		{
			"ImportPath": "golang.org/x/crypto/poly1305",
			"Rev": "459e26527287adbc2adcc5d0d49abff9a5f315a7"
		},
		{
			"ImportPath": "golang.org/x/crypto/salsa20/salsa",
			"Rev": "459e26527287adbc2adcc5d0d49abff9a5f315a7"
		},
		{
			"ImportPath": "golang.org/x/crypto/scrypt",
			"Rev": "459e26527287adbc2adcc5d0d49abff9a5f315a7"
		},
		{
			"ImportPath": "golang.org/x/crypto/sha3",
			"Rev": "459e26527287adbc2adcc5d0d49abff9a5f315a7"
		},
		{
			"ImportPath": "golang.org/x/crypto/ssh/terminal",
			"Rev": "459e26527287adbc2adcc5d0d49abff9a5f315a7"
		},
		{
			"ImportPath": "golang.org/x/net/context",
			"Rev": "35ec611a141ee705590b9eb64d673f9e6dfeb1ac"
		},
		{
			"ImportPath": "golang.org/x/net/html",
			"Rev": "35ec611a141ee705590b9eb64d673f9e6dfeb1ac"
		},
		{
			"ImportPath": "golang.org/x/net/html/atom",
			"Rev": "35ec611a141ee705590b9eb64d673f9e6dfeb1ac"
		},
		{
			"ImportPath": "golang.org/x/net/proxy",
			"Rev": "35ec611a141ee705590b9eb64d673f9e6dfeb1ac"
		},
		{
			"ImportPath": "golang.org/x/oauth2",
			"Rev": "65a8d08c6292395d47053be10b3c5e91960def76"
		},
		{
			"ImportPath": "golang.org/x/oauth2/internal",
			"Rev": "65a8d08c6292395d47053be10b3c5e91960def76"
		},
		{
			"ImportPath": "golang.org/x/sys/unix",
			"Rev": "b518c298ac9dc94b6ac0757394f50d10c5dfa25a"
		},
		{
			"ImportPath": "gx/ipfs/QmNPv1yzXBqxzqjfTzHCeBoicxxZgHzLezdY2hMCZ3r6EU/go-ds-measure",
			"Rev": "dae5b74015f4a568b97b065e634582ef83232466"
		},
		{
			"ImportPath": "gx/ipfs/QmNqvnxGtJBaKQnenD6uboNGdjSjHGmZGRxMHEevKJe5Pk/go-libp2p-netutil",
			"Rev": "dae5b74015f4a568b97b065e634582ef83232466"
		},
		{
			"ImportPath": "gx/ipfs/QmNtxDQBrVzy88FEjVikyM5tAbyfnHm5jJbJZcUhVykusq/snappy",
			"Rev": "dae5b74015f4a568b97b065e634582ef83232466"
		},
		{
			"ImportPath": "gx/ipfs/QmP6H1kAKEHohE2U4GE4PiiRtXp37L5Bxfwi4EvxV7Jn5K/go-multicodec",
			"Rev": "dae5b74015f4a568b97b065e634582ef83232466"
		},
		{
			"ImportPath": "gx/ipfs/QmP6H1kAKEHohE2U4GE4PiiRtXp37L5Bxfwi4EvxV7Jn5K/go-multicodec/base",
			"Rev": "dae5b74015f4a568b97b065e634582ef83232466"
		},
		{
			"ImportPath": "gx/ipfs/QmP6H1kAKEHohE2U4GE4PiiRtXp37L5Bxfwi4EvxV7Jn5K/go-multicodec/base/b64",
			"Rev": "dae5b74015f4a568b97b065e634582ef83232466"
		},
		{
			"ImportPath": "gx/ipfs/QmP6H1kAKEHohE2U4GE4PiiRtXp37L5Bxfwi4EvxV7Jn5K/go-multicodec/base/bin",
			"Rev": "dae5b74015f4a568b97b065e634582ef83232466"
		},
		{
			"ImportPath": "gx/ipfs/QmP6H1kAKEHohE2U4GE4PiiRtXp37L5Bxfwi4EvxV7Jn5K/go-multicodec/base/hex",
			"Rev": "dae5b74015f4a568b97b065e634582ef83232466"
		},
		{
			"ImportPath": "gx/ipfs/QmP6H1kAKEHohE2U4GE4PiiRtXp37L5Bxfwi4EvxV7Jn5K/go-multicodec/base/mux",
			"Rev": "dae5b74015f4a568b97b065e634582ef83232466"
		},
		{
			"ImportPath": "gx/ipfs/QmP6H1kAKEHohE2U4GE4PiiRtXp37L5Bxfwi4EvxV7Jn5K/go-multicodec/cbor",
			"Rev": "dae5b74015f4a568b97b065e634582ef83232466"
		},
		{
			"ImportPath": "gx/ipfs/QmP6H1kAKEHohE2U4GE4PiiRtXp37L5Bxfwi4EvxV7Jn5K/go-multicodec/json",
			"Rev": "dae5b74015f4a568b97b065e634582ef83232466"
		},
		{
			"ImportPath": "gx/ipfs/QmP6H1kAKEHohE2U4GE4PiiRtXp37L5Bxfwi4EvxV7Jn5K/go-multicodec/mux",
			"Rev": "dae5b74015f4a568b97b065e634582ef83232466"
		},
		{
			"ImportPath": "gx/ipfs/QmPB5aAzt2wo5Xk8SoZi6y2oFN7shQMvYWgduMATojkdpj/go-addr-util",
			"Rev": "dae5b74015f4a568b97b065e634582ef83232466"
		},
		{
			"ImportPath": "gx/ipfs/QmPG2kW5t27LuHgHnvhUwbHCNHAt2eUcb4gPHqofrESUdB/cors",
			"Rev": "dae5b74015f4a568b97b065e634582ef83232466"
		},
		{
			"ImportPath": "gx/ipfs/QmPGxZ1DP2w45WcogpW1h43BvseXbfke9N91qotpoQcUeS/go-libp2p-crypto",
			"Rev": "dae5b74015f4a568b97b065e634582ef83232466"
		},
		{
			"ImportPath": "gx/ipfs/QmPGxZ1DP2w45WcogpW1h43BvseXbfke9N91qotpoQcUeS/go-libp2p-crypto/pb",
			"Rev": "dae5b74015f4a568b97b065e634582ef83232466"
		},
		{
			"ImportPath": "gx/ipfs/QmPJUtEJsm5YLUWhF6imvyCH8KZXRJa9Wup7FDMwTy5Ufz/backoff",
			"Rev": "dae5b74015f4a568b97b065e634582ef83232466"
		},
		{
			"ImportPath": "gx/ipfs/QmPL3RCWaM6s7b82LSLS1MGX2jpxPxA1v2vmgLm15b1NcW/cbor/go",
			"Rev": "dae5b74015f4a568b97b065e634582ef83232466"
		},
		{
			"ImportPath": "gx/ipfs/QmPSBJL4momYnE7DcUyk2DVhD6rH488ZmHBGLbxNdhU44K/go-humanize",
			"Rev": "dae5b74015f4a568b97b065e634582ef83232466"
		},
		{
			"ImportPath": "gx/ipfs/QmQ3UABWTgK78utKeiVXaH9BrjC7Ydn1pRuwqnWHT3p4zh/go-smux-multiplex",
			"Rev": "dae5b74015f4a568b97b065e634582ef83232466"
		},
		{
			"ImportPath": "gx/ipfs/QmQ51pHe6u7CWodkUGDLqaCEMchkbMt7VEZnECF5mp6tVb/ed25519",
			"Rev": "dae5b74015f4a568b97b065e634582ef83232466"
		},
		{
			"ImportPath": "gx/ipfs/QmQ51pHe6u7CWodkUGDLqaCEMchkbMt7VEZnECF5mp6tVb/ed25519/edwards25519",
			"Rev": "dae5b74015f4a568b97b065e634582ef83232466"
		},
		{
			"ImportPath": "gx/ipfs/QmQ51pHe6u7CWodkUGDLqaCEMchkbMt7VEZnECF5mp6tVb/ed25519/extra25519",
			"Rev": "dae5b74015f4a568b97b065e634582ef83232466"
		},
		{
			"ImportPath": "gx/ipfs/QmQ8t8yZJv6bTgnDcHMPMgpUcSTnpNMGPjFxmGwZ2MWak9/go-nat",
			"Rev": "dae5b74015f4a568b97b065e634582ef83232466"
		},
		{
			"ImportPath": "gx/ipfs/QmQNQhNmY4STU1MURjH9vYEMpx2ncMS4gbwxXWtrEjzVAq/go-todocounter",
			"Rev": "dae5b74015f4a568b97b065e634582ef83232466"
		},
		{
			"ImportPath": "gx/ipfs/QmQfeKxQtBN721pekQh6Jq24adFUjnU65YdY3GNczfuG2T/dir-index-html",
			"Rev": "dae5b74015f4a568b97b065e634582ef83232466"
		},
		{
			"ImportPath": "gx/ipfs/QmQtBcHtRy9BxjawZjWJBn8aSKbqraBnQiVsc3wt9w9TTn/goupnp",
			"Rev": "dae5b74015f4a568b97b065e634582ef83232466"
		},
		{
			"ImportPath": "gx/ipfs/QmQtBcHtRy9BxjawZjWJBn8aSKbqraBnQiVsc3wt9w9TTn/goupnp/dcps/internetgateway1",
			"Rev": "dae5b74015f4a568b97b065e634582ef83232466"
		},
		{
			"ImportPath": "gx/ipfs/QmQtBcHtRy9BxjawZjWJBn8aSKbqraBnQiVsc3wt9w9TTn/goupnp/dcps/internetgateway2",
			"Rev": "dae5b74015f4a568b97b065e634582ef83232466"
		},
		{
			"ImportPath": "gx/ipfs/QmQtBcHtRy9BxjawZjWJBn8aSKbqraBnQiVsc3wt9w9TTn/goupnp/httpu",
			"Rev": "dae5b74015f4a568b97b065e634582ef83232466"
		},
		{
			"ImportPath": "gx/ipfs/QmQtBcHtRy9BxjawZjWJBn8aSKbqraBnQiVsc3wt9w9TTn/goupnp/scpd",
			"Rev": "dae5b74015f4a568b97b065e634582ef83232466"
		},
		{
			"ImportPath": "gx/ipfs/QmQtBcHtRy9BxjawZjWJBn8aSKbqraBnQiVsc3wt9w9TTn/goupnp/soap",
			"Rev": "dae5b74015f4a568b97b065e634582ef83232466"
		},
		{
			"ImportPath": "gx/ipfs/QmQtBcHtRy9BxjawZjWJBn8aSKbqraBnQiVsc3wt9w9TTn/goupnp/ssdp",
			"Rev": "dae5b74015f4a568b97b065e634582ef83232466"
		},
		{
			"ImportPath": "gx/ipfs/QmQur8VHmc276wJDRdU7KtR3qbA88Dov587DpBnzDbENuo/go-crypto-dav/salsa20",
			"Rev": "dae5b74015f4a568b97b065e634582ef83232466"
		},
		{
			"ImportPath": "gx/ipfs/QmQvJiADDe7JR4m968MwXobTCCzUqQkP87aRHe29MEBGHV/go-logging",
			"Rev": "dae5b74015f4a568b97b065e634582ef83232466"
		},
		{
			"ImportPath": "gx/ipfs/QmQvbWzZPGpoppaAvBtj6QmyBZPw4ivFD7ryyHesxuYYDa/yamux",
			"Rev": "dae5b74015f4a568b97b065e634582ef83232466"
		},
		{
			"ImportPath": "gx/ipfs/QmRPFbahurzFXhEcDJHjkAT3TiN8XktDZhgrteHSeAWiuz/go-libp2p-pnet",
			"Rev": "dae5b74015f4a568b97b065e634582ef83232466"
		},
		{
			"ImportPath": "gx/ipfs/QmRQhVisS8dmPbjBUthVkenn81pBxrx1GxE281csJhm2vL/go-msgio",
			"Rev": "dae5b74015f4a568b97b065e634582ef83232466"
		},
		{
			"ImportPath": "gx/ipfs/QmRQhVisS8dmPbjBUthVkenn81pBxrx1GxE281csJhm2vL/go-msgio/mpool",
			"Rev": "dae5b74015f4a568b97b065e634582ef83232466"
		},
		{
			"ImportPath": "gx/ipfs/QmRSTPtUUt4fHYqJ3gwyeRGvqSwR9quD9zDC148oYYycKV/go-libp2p-interface-pnet",
			"Rev": "dae5b74015f4a568b97b065e634582ef83232466"
		},
		{
			"ImportPath": "gx/ipfs/QmRVYfZ7tWNHPBzWiG6KWGzvT2hcGems8srihsQE29x1U5/go-smux-multistream",
			"Rev": "dae5b74015f4a568b97b065e634582ef83232466"
		},
		{
			"ImportPath": "gx/ipfs/QmRWDav6mzWseLWeYfVd5fvUKiVe9xNH29YfMF438fG364/go-datastore",
			"Rev": "dae5b74015f4a568b97b065e634582ef83232466"
		},
		{
			"ImportPath": "gx/ipfs/QmRWDav6mzWseLWeYfVd5fvUKiVe9xNH29YfMF438fG364/go-datastore/keytransform",
			"Rev": "dae5b74015f4a568b97b065e634582ef83232466"
		},
		{
			"ImportPath": "gx/ipfs/QmRWDav6mzWseLWeYfVd5fvUKiVe9xNH29YfMF438fG364/go-datastore/namespace",
			"Rev": "dae5b74015f4a568b97b065e634582ef83232466"
		},
		{
			"ImportPath": "gx/ipfs/QmRWDav6mzWseLWeYfVd5fvUKiVe9xNH29YfMF438fG364/go-datastore/query",
			"Rev": "dae5b74015f4a568b97b065e634582ef83232466"
		},
		{
			"ImportPath": "gx/ipfs/QmRWDav6mzWseLWeYfVd5fvUKiVe9xNH29YfMF438fG364/go-datastore/sync",
			"Rev": "dae5b74015f4a568b97b065e634582ef83232466"
		},
		{
			"ImportPath": "gx/ipfs/QmRWDav6mzWseLWeYfVd5fvUKiVe9xNH29YfMF438fG364/go-datastore/syncmount",
			"Rev": "dae5b74015f4a568b97b065e634582ef83232466"
		},
		{
			"ImportPath": "gx/ipfs/QmRWT7HgGeMovh1MUiidWFj9i96DjH5KXPmQWkPQDefxHG/go-multiplex",
			"Rev": "dae5b74015f4a568b97b065e634582ef83232466"
		},
		{
			"ImportPath": "gx/ipfs/QmRg1gKTHzc3CZXSKzem8aR4E3TubFhbgXwfVuWnSK5CC5/go-metrics-interface",
			"Rev": "dae5b74015f4a568b97b065e634582ef83232466"
		},
		{
			"ImportPath": "gx/ipfs/QmSERhEpow33rKAUMJq8yfJVQjLmdABGg899cXg7GcX1Bk/common/expfmt",
			"Rev": "dae5b74015f4a568b97b065e634582ef83232466"
		},
		{
			"ImportPath": "gx/ipfs/QmSERhEpow33rKAUMJq8yfJVQjLmdABGg899cXg7GcX1Bk/common/internal/bitbucket.org/ww/goautoneg",
			"Rev": "dae5b74015f4a568b97b065e634582ef83232466"
		},
		{
			"ImportPath": "gx/ipfs/QmSERhEpow33rKAUMJq8yfJVQjLmdABGg899cXg7GcX1Bk/common/model",
			"Rev": "dae5b74015f4a568b97b065e634582ef83232466"
		},
		{
			"ImportPath": "gx/ipfs/QmSF8fPo3jgVBAy8fpdjjYqgG87dkJgUprRBHRd2tmfgpP/goprocess",
			"Rev": "dae5b74015f4a568b97b065e634582ef83232466"
		},
		{
			"ImportPath": "gx/ipfs/QmSF8fPo3jgVBAy8fpdjjYqgG87dkJgUprRBHRd2tmfgpP/goprocess/context",
			"Rev": "dae5b74015f4a568b97b065e634582ef83232466"
		},
		{
			"ImportPath": "gx/ipfs/QmSF8fPo3jgVBAy8fpdjjYqgG87dkJgUprRBHRd2tmfgpP/goprocess/periodic",
			"Rev": "dae5b74015f4a568b97b065e634582ef83232466"
		},
		{
			"ImportPath": "gx/ipfs/QmSGRM5Udmy1jsFBr1Cawez7Lt7LZ3ZKA23GGVEsiEW6F3/eventfd",
			"Rev": "dae5b74015f4a568b97b065e634582ef83232466"
		},
		{
			"ImportPath": "gx/ipfs/QmSMZwvs3n4GBikZ7hKzT17c3bk65FmyZo2JqtJ16swqCv/multiaddr-filter",
			"Rev": "dae5b74015f4a568b97b065e634582ef83232466"
		},
		{
			"ImportPath": "gx/ipfs/QmSWLfmj5frN9xVLMMN846dMDriy5wN5jeghUm7aTW3DAG/go-multiaddr",
			"Rev": "dae5b74015f4a568b97b065e634582ef83232466"
		},
		{
			"ImportPath": "gx/ipfs/QmSpJByNKFX1sCsHBEp3R73FL4NF6FnQTEGyNAXHm2GS52/go-log",
			"Rev": "dae5b74015f4a568b97b065e634582ef83232466"
		},
		{
			"ImportPath": "gx/ipfs/QmSwXLW21S3TsFHsNELc4a4Y7Kp8wToqnBBXWYvggBVLQY/go-testutil",
			"Rev": "dae5b74015f4a568b97b065e634582ef83232466"
		},
		{
			"ImportPath": "gx/ipfs/QmT6jBTqNKhhb8dbzCEMUNkGhm3RuRActcMhpShAHLpQtp/go-libp2p-interface-conn",
			"Rev": "dae5b74015f4a568b97b065e634582ef83232466"
		},
		{
			"ImportPath": "gx/ipfs/QmT6n4mspWYEya864BhCUJEgyxiRfmiSY9ruQwTUNpRKaM/protobuf/proto",
			"Rev": "dae5b74015f4a568b97b065e634582ef83232466"
		},
		{
			"ImportPath": "gx/ipfs/QmT8rehPR3F6bmwL6zjUN8XpiDBFFpMP2myPdC6ApsWfJf/go-base58",
			"Rev": "dae5b74015f4a568b97b065e634582ef83232466"
		},
		{
			"ImportPath": "gx/ipfs/QmTDQRD9abCLfdZCjVxuujSVq1X7pkW8eXhaJtgsjH2fnT/websocket",
			"Rev": "dae5b74015f4a568b97b065e634582ef83232466"
		},
		{
			"ImportPath": "gx/ipfs/QmTEmsyNnckEq8rEfALfdhLHjrEHGoSGFDrAYReuetn7MC/go-net/html",
			"Rev": "dae5b74015f4a568b97b065e634582ef83232466"
		},
		{
			"ImportPath": "gx/ipfs/QmTEmsyNnckEq8rEfALfdhLHjrEHGoSGFDrAYReuetn7MC/go-net/html/atom",
			"Rev": "dae5b74015f4a568b97b065e634582ef83232466"
		},
		{
			"ImportPath": "gx/ipfs/QmTEmsyNnckEq8rEfALfdhLHjrEHGoSGFDrAYReuetn7MC/go-net/html/charset",
			"Rev": "dae5b74015f4a568b97b065e634582ef83232466"
		},
		{
			"ImportPath": "gx/ipfs/QmTEmsyNnckEq8rEfALfdhLHjrEHGoSGFDrAYReuetn7MC/go-net/internal/iana",
			"Rev": "dae5b74015f4a568b97b065e634582ef83232466"
		},
		{
			"ImportPath": "gx/ipfs/QmTEmsyNnckEq8rEfALfdhLHjrEHGoSGFDrAYReuetn7MC/go-net/ipv4",
			"Rev": "dae5b74015f4a568b97b065e634582ef83232466"
		},
		{
			"ImportPath": "gx/ipfs/QmTEmsyNnckEq8rEfALfdhLHjrEHGoSGFDrAYReuetn7MC/go-net/ipv6",
			"Rev": "dae5b74015f4a568b97b065e634582ef83232466"
		},
		{
			"ImportPath": "gx/ipfs/QmTKsRYeY4simJyf37K93juSq75Lo8MVCDJ7owjmf46u8W/go-context/frac",
			"Rev": "dae5b74015f4a568b97b065e634582ef83232466"
		},
		{
			"ImportPath": "gx/ipfs/QmTKsRYeY4simJyf37K93juSq75Lo8MVCDJ7owjmf46u8W/go-context/io",
			"Rev": "dae5b74015f4a568b97b065e634582ef83232466"
		},
		{
			"ImportPath": "gx/ipfs/QmTU8NWsDYNShMA3hjPfEZTg3pD7YgX62sFmZdEgbjtWq2/go-libp2p-swarm",
			"Rev": "dae5b74015f4a568b97b065e634582ef83232466"
		},
		{
			"ImportPath": "gx/ipfs/QmTnsezaB1wWNRHeHnYrm8K4d5i9wtyj3GsqjC3Rt5b5v5/go-multistream",
			"Rev": "dae5b74015f4a568b97b065e634582ef83232466"
		},
		{
			"ImportPath": "gx/ipfs/QmTxn7JEA8DiBvd9vVzErAzadHn6TwjCKTjjUfPyRH9wjZ/go-libp2p-kbucket",
			"Rev": "dae5b74015f4a568b97b065e634582ef83232466"
		},
		{
			"ImportPath": "gx/ipfs/QmTxn7JEA8DiBvd9vVzErAzadHn6TwjCKTjjUfPyRH9wjZ/go-libp2p-kbucket/keyspace",
			"Rev": "dae5b74015f4a568b97b065e634582ef83232466"
		},
		{
			"ImportPath": "gx/ipfs/QmU1N5xVAUXgo3XRTt6GhJ2SuJEbxj2zRgMS7FpjSR2U83/semver",
			"Rev": "dae5b74015f4a568b97b065e634582ef83232466"
		},
		{
			"ImportPath": "gx/ipfs/QmUaGhKyLgTuYDdQsbKST1tYr2CVoix59rqaxdxqk2UbfK/retry-datastore",
			"Rev": "dae5b74015f4a568b97b065e634582ef83232466"
		},
		{
			"ImportPath": "gx/ipfs/QmUc6twRJRE9MNrUGd8eo9WjHHxebGppdZfptGCASkR7fF/go-libp2p-routing",
			"Rev": "dae5b74015f4a568b97b065e634582ef83232466"
		},
		{
			"ImportPath": "gx/ipfs/QmUc6twRJRE9MNrUGd8eo9WjHHxebGppdZfptGCASkR7fF/go-libp2p-routing/notifications",
			"Rev": "dae5b74015f4a568b97b065e634582ef83232466"
		},
		{
			"ImportPath": "gx/ipfs/QmUcwSMCpq7FkigCNDmdQYgPQ6B4WdegeWGLXxsxr5sfSW/go-libp2p-secio",
			"Rev": "dae5b74015f4a568b97b065e634582ef83232466"
		},
		{
			"ImportPath": "gx/ipfs/QmUcwSMCpq7FkigCNDmdQYgPQ6B4WdegeWGLXxsxr5sfSW/go-libp2p-secio/pb",
			"Rev": "dae5b74015f4a568b97b065e634582ef83232466"
		},
		{
			"ImportPath": "gx/ipfs/QmUsh7scAkKe2erRhfGJpvxokArYL46ye2EJvFEp6XSbLr/golang_protobuf_extensions/pbutil",
			"Rev": "dae5b74015f4a568b97b065e634582ef83232466"
		},
		{
			"ImportPath": "gx/ipfs/QmUuCcuet4eneEzto6PxvoC1MrHcxszy7MALrWSKH9inLy/go-maddr-filter",
			"Rev": "dae5b74015f4a568b97b065e634582ef83232466"
		},
		{
			"ImportPath": "gx/ipfs/QmUusaX99BZoELh7dmPgirqRQ1FAmMnmnBn3oiqDFGBUSc/go-keyspace",
			"Rev": "dae5b74015f4a568b97b065e634582ef83232466"
		},
		{
			"ImportPath": "gx/ipfs/QmV5gPoRsjN1Gid3LMdNZTyfCtP2DsvqEbMAmz82RmmiGk/go-cid",
			"Rev": "dae5b74015f4a568b97b065e634582ef83232466"
		},
		{
			"ImportPath": "gx/ipfs/QmV8M3wvt18XU9jyWCi5KVWMb7QFmsieco1ZP1RzNbJ9Fz/ws-transport",
			"Rev": "dae5b74015f4a568b97b065e634582ef83232466"
		},
		{
			"ImportPath": "gx/ipfs/QmVCNGTyD4EkvNYaAp253uMQ9Rjsjy2oGMvcdJJUoVRfja/go-multiaddr-net",
			"Rev": "dae5b74015f4a568b97b065e634582ef83232466"
		},
		{
			"ImportPath": "gx/ipfs/QmVQfuckfPnW5LGmgSWsJVJr6Xea1bWXD8sBixe8E9MQD6/cbor/go",
			"Rev": "dae5b74015f4a568b97b065e634582ef83232466"
		},
		{
			"ImportPath": "gx/ipfs/QmVYxfoJQiZijTgPNHCHgHELvQpbsJNTg6Crmc3dQkj3yy/golang-lru",
			"Rev": "dae5b74015f4a568b97b065e634582ef83232466"
		},
		{
			"ImportPath": "gx/ipfs/QmVYxfoJQiZijTgPNHCHgHELvQpbsJNTg6Crmc3dQkj3yy/golang-lru/simplelru",
			"Rev": "dae5b74015f4a568b97b065e634582ef83232466"
		},
		{
			"ImportPath": "gx/ipfs/QmVpYwkpCJLSLpEY9tUbDQjCVdEVusgibpE9TopF5MPoSS/go-libp2p-transport",
			"Rev": "dae5b74015f4a568b97b065e634582ef83232466"
		},
		{
			"ImportPath": "gx/ipfs/QmVtMT3fD7DzQNW7hdm6Xe6KPstzcggrhNpeVZ4422UpKK/go-libp2p-net",
			"Rev": "dae5b74015f4a568b97b065e634582ef83232466"
		},
		{
			"ImportPath": "gx/ipfs/QmW832cCfBWbTV2vRPzMyQuZAaUuEEWveVsVJm7U7h7HhT/go-libp2p-conn",
			"Rev": "dae5b74015f4a568b97b065e634582ef83232466"
		},
		{
			"ImportPath": "gx/ipfs/QmWHgLqrghM9zw77nF6gdvT9ExQ2RB9pLxkd8sDHZf1rWb/go-temp-err-catcher",
			"Rev": "dae5b74015f4a568b97b065e634582ef83232466"
		},
		{
			"ImportPath": "gx/ipfs/QmWSvDKkcno2UyDg13rUBwWfhRsdj7uR3daAq57VoG5QeN/mdns",
			"Rev": "dae5b74015f4a568b97b065e634582ef83232466"
		},
		{
			"ImportPath": "gx/ipfs/QmWUNsat6Jb19nC5CiJCDXepTkxjdxi3eZqeoB6mrmmaGu/go-smux-spdystream",
			"Rev": "dae5b74015f4a568b97b065e634582ef83232466"
		},
		{
			"ImportPath": "gx/ipfs/QmWUswjn261LSyVxWAEpMVtPdy8zmKBJJfBpG3Qdpa8ZsE/go-libp2p-peer",
			"Rev": "dae5b74015f4a568b97b065e634582ef83232466"
		},
		{
			"ImportPath": "gx/ipfs/QmWUswjn261LSyVxWAEpMVtPdy8zmKBJJfBpG3Qdpa8ZsE/go-libp2p-peer/peerset",
			"Rev": "dae5b74015f4a568b97b065e634582ef83232466"
		},
		{
			"ImportPath": "gx/ipfs/QmWUswjn261LSyVxWAEpMVtPdy8zmKBJJfBpG3Qdpa8ZsE/go-libp2p-peer/test",
			"Rev": "dae5b74015f4a568b97b065e634582ef83232466"
		},
		{
			"ImportPath": "gx/ipfs/QmWchsfMt9Re1CQaiHqPQC1DrZ9bkpa6n229dRYkGyLXNh/dns",
			"Rev": "dae5b74015f4a568b97b065e634582ef83232466"
		},
		{
			"ImportPath": "gx/ipfs/QmWi28zbQG6B1xfaaWx5cYoLn3kBFU6pQ6GWQNRV5P6dNe/lock",
			"Rev": "dae5b74015f4a568b97b065e634582ef83232466"
		},
		{
			"ImportPath": "gx/ipfs/QmWjNfGgm61ABELTxPDwvNDm18j1EmQiPt9zXkCSEYgMDm/spdystream",
			"Rev": "dae5b74015f4a568b97b065e634582ef83232466"
		},
		{
			"ImportPath": "gx/ipfs/QmWjNfGgm61ABELTxPDwvNDm18j1EmQiPt9zXkCSEYgMDm/spdystream/spdy",
			"Rev": "dae5b74015f4a568b97b065e634582ef83232466"
		},
		{
			"ImportPath": "gx/ipfs/QmWq5PJgAQKDWQerAijYUVKW8mN5MDatK5j7VMp8rizKQd/btcec",
			"Rev": "dae5b74015f4a568b97b065e634582ef83232466"
		},
		{
			"ImportPath": "gx/ipfs/QmX3QZ5jHEPidwUrymXV1iSCSUhdGxj15sm2gP4jKMef7B/client_golang/prometheus",
			"Rev": "dae5b74015f4a568b97b065e634582ef83232466"
		},
		{
			"ImportPath": "gx/ipfs/QmX6x6qsvG7MSibC5a4GZPSjYkgewBbLWi6phmTL4MC5zv/go-libp2p-nat",
			"Rev": "dae5b74015f4a568b97b065e634582ef83232466"
		},
		{
			"ImportPath": "gx/ipfs/QmXMPT8tVwqKHZKWxnrfbYqUEaDJ5SF3Yh3fnFthaSrU37/xhandler",
			"Rev": "dae5b74015f4a568b97b065e634582ef83232466"
		},
		{
			"ImportPath": "gx/ipfs/QmXPKMT5cT8ajqamSD1YaeEpfeaHvs9AU4MQzte4Bkr6V4/sys/unix",
			"Rev": "dae5b74015f4a568b97b065e634582ef83232466"
		},
		{
			"ImportPath": "gx/ipfs/QmXZEfbEv9sXG9JnLoMNhREDMDgkq5Jd7uWJ7d77VJ4pxn/go-ds-flatfs",
			"Rev": "dae5b74015f4a568b97b065e634582ef83232466"
		},
		{
			"ImportPath": "gx/ipfs/QmXs1igHHEaUmMxKtbP8Z9wTjitQ75sqxaKQP4QgnLN4nn/go-libp2p-loggables",
			"Rev": "dae5b74015f4a568b97b065e634582ef83232466"
		},
		{
			"ImportPath": "gx/ipfs/QmXuBJ7DR6k3rmUEKtvVMhwjmXDuJgXXPUt4LQXKBMsU93/go-os-helper",
			"Rev": "dae5b74015f4a568b97b065e634582ef83232466"
		},
		{
			"ImportPath": "gx/ipfs/QmXzeAcmKDTfNZQBiyF22hQKuTK7P5z6MBBQLTk9bbiSUc/go-libp2p-host",
			"Rev": "dae5b74015f4a568b97b065e634582ef83232466"
		},
		{
			"ImportPath": "gx/ipfs/QmY6k4rtt8FZvU87itWvuWTPJoCdkLZF48J55Aa1UxLFeY/autobatch",
			"Rev": "dae5b74015f4a568b97b065e634582ef83232466"
		},
		{
			"ImportPath": "gx/ipfs/QmY7Bb8m5mSiquHXZqwqFavap1vUvjejWL65tudtbhevLB/go-tcp-transport",
			"Rev": "dae5b74015f4a568b97b065e634582ef83232466"
		},
		{
			"ImportPath": "gx/ipfs/QmYDscK7dmdo2GZ9aumS8s5auUUAH5mR1jvj5pYhWusfK7/go-ipld-node",
			"Rev": "dae5b74015f4a568b97b065e634582ef83232466"
		},
		{
			"ImportPath": "gx/ipfs/QmYftoT56eEfUBTD3erR6heXuPSUhGRezSmhSU8LeczP8b/timecache",
			"Rev": "dae5b74015f4a568b97b065e634582ef83232466"
		},
		{
			"ImportPath": "gx/ipfs/QmYjJnSTfXWhYL2cV1xFphPqjqowJqH7ZKLA1As8QrPHbn/mafmt",
			"Rev": "dae5b74015f4a568b97b065e634582ef83232466"
		},
		{
			"ImportPath": "gx/ipfs/QmYkNhwAviNzN974MB3koxuBRhtbvCotnuQcugrPF96BPp/client_model/go",
			"Rev": "dae5b74015f4a568b97b065e634582ef83232466"
		},
		{
			"ImportPath": "gx/ipfs/QmYnf27kzqR2cxt6LFZdrAFJuQd6785fTkBvMuEj9EeRxM/proquint",
			"Rev": "dae5b74015f4a568b97b065e634582ef83232466"
		},
		{
			"ImportPath": "gx/ipfs/QmYsYNh6saxUYHajdj49uiRzdxQgiFTtymrjf3d1f2Cer4/go-nat-pmp",
			"Rev": "dae5b74015f4a568b97b065e634582ef83232466"
		},
		{
			"ImportPath": "gx/ipfs/QmZ4Qi3GaRbjcx28Sme5eMH7RQjGkt8wHxt2a65oLaeFEV/gogo-protobuf/io",
			"Rev": "dae5b74015f4a568b97b065e634582ef83232466"
		},
		{
			"ImportPath": "gx/ipfs/QmZ4Qi3GaRbjcx28Sme5eMH7RQjGkt8wHxt2a65oLaeFEV/gogo-protobuf/proto",
			"Rev": "dae5b74015f4a568b97b065e634582ef83232466"
		},
		{
			"ImportPath": "gx/ipfs/QmZMqv6hzUGd6uA2E7SarfkhA6SLfJAoNaHmjz6VdK9qHV/floodsub",
			"Rev": "dae5b74015f4a568b97b065e634582ef83232466"
		},
		{
			"ImportPath": "gx/ipfs/QmZMqv6hzUGd6uA2E7SarfkhA6SLfJAoNaHmjz6VdK9qHV/floodsub/pb",
			"Rev": "dae5b74015f4a568b97b065e634582ef83232466"
		},
		{
			"ImportPath": "gx/ipfs/QmZNkThpqfVXs9GNbexPrfBbXSLNYeKrE7jwFM2oqHbyqN/go-libp2p-protocol",
			"Rev": "dae5b74015f4a568b97b065e634582ef83232466"
		},
		{
			"ImportPath": "gx/ipfs/QmZRjKbHa6DenStpQJFiaPcEwkZqrx7TH6xTf342LDU3qM/go-sysinfo",
			"Rev": "dae5b74015f4a568b97b065e634582ef83232466"
		},
		{
			"ImportPath": "gx/ipfs/QmZuY8aV7zbNXVy6DyN9SmnuH3o9nG852F4aTiSBpts8d1/go-ipfs-util",
			"Rev": "dae5b74015f4a568b97b065e634582ef83232466"
		},
		{
			"ImportPath": "gx/ipfs/QmZvZSVtvxak4dcTkhsQhqd1SQ6rg5UzaSTu62WfWKjj93/base32",
			"Rev": "dae5b74015f4a568b97b065e634582ef83232466"
		},
		{
			"ImportPath": "gx/ipfs/QmaFNtBAXX4nVMQWbUqNysXyhevUj1k4B1y5uS45LC7Vw9/fuse",
			"Rev": "dae5b74015f4a568b97b065e634582ef83232466"
		},
		{
			"ImportPath": "gx/ipfs/QmaFNtBAXX4nVMQWbUqNysXyhevUj1k4B1y5uS45LC7Vw9/fuse/fs",
			"Rev": "dae5b74015f4a568b97b065e634582ef83232466"
		},
		{
			"ImportPath": "gx/ipfs/QmaFNtBAXX4nVMQWbUqNysXyhevUj1k4B1y5uS45LC7Vw9/fuse/fuseutil",
			"Rev": "dae5b74015f4a568b97b065e634582ef83232466"
		},
		{
			"ImportPath": "gx/ipfs/QmaHHmfEozrrotyhyN44omJouyuEtx6ahddqV6W5yRaUSQ/go-ds-leveldb",
			"Rev": "dae5b74015f4a568b97b065e634582ef83232466"
		},
		{
			"ImportPath": "gx/ipfs/QmaMSrAXMpMhsrbGZYmGXE4X1ttkFv7KZSpGa5AKYTUpPD/go-libp2p-metrics",
			"Rev": "dae5b74015f4a568b97b065e634582ef83232466"
		},
		{
			"ImportPath": "gx/ipfs/QmaMSrAXMpMhsrbGZYmGXE4X1ttkFv7KZSpGa5AKYTUpPD/go-libp2p-metrics/conn",
			"Rev": "dae5b74015f4a568b97b065e634582ef83232466"
		},
		{
			"ImportPath": "gx/ipfs/QmaMSrAXMpMhsrbGZYmGXE4X1ttkFv7KZSpGa5AKYTUpPD/go-libp2p-metrics/stream",
			"Rev": "dae5b74015f4a568b97b065e634582ef83232466"
		},
		{
			"ImportPath": "gx/ipfs/QmaPHkZLbQQbvcyavn8q1GFHg6o6yeceyHFSJ3Pjf3p3TQ/go-crypto/blake2b",
			"Rev": "dae5b74015f4a568b97b065e634582ef83232466"
		},
		{
			"ImportPath": "gx/ipfs/QmaPHkZLbQQbvcyavn8q1GFHg6o6yeceyHFSJ3Pjf3p3TQ/go-crypto/blake2s",
			"Rev": "dae5b74015f4a568b97b065e634582ef83232466"
		},
		{
			"ImportPath": "gx/ipfs/QmaPHkZLbQQbvcyavn8q1GFHg6o6yeceyHFSJ3Pjf3p3TQ/go-crypto/blowfish",
			"Rev": "dae5b74015f4a568b97b065e634582ef83232466"
		},
		{
			"ImportPath": "gx/ipfs/QmaPHkZLbQQbvcyavn8q1GFHg6o6yeceyHFSJ3Pjf3p3TQ/go-crypto/salsa20",
			"Rev": "dae5b74015f4a568b97b065e634582ef83232466"
		},
		{
			"ImportPath": "gx/ipfs/QmaPHkZLbQQbvcyavn8q1GFHg6o6yeceyHFSJ3Pjf3p3TQ/go-crypto/salsa20/salsa",
			"Rev": "dae5b74015f4a568b97b065e634582ef83232466"
		},
		{
			"ImportPath": "gx/ipfs/QmaPHkZLbQQbvcyavn8q1GFHg6o6yeceyHFSJ3Pjf3p3TQ/go-crypto/sha3",
			"Rev": "dae5b74015f4a568b97b065e634582ef83232466"
		},
		{
			"ImportPath": "gx/ipfs/Qmaau1d1WjnQdTYfRYfFVsCS97cgD8ATyrKuNoEfexL7JZ/go-text/encoding",
			"Rev": "dae5b74015f4a568b97b065e634582ef83232466"
		},
		{
			"ImportPath": "gx/ipfs/Qmaau1d1WjnQdTYfRYfFVsCS97cgD8ATyrKuNoEfexL7JZ/go-text/encoding/charmap",
			"Rev": "dae5b74015f4a568b97b065e634582ef83232466"
		},
		{
			"ImportPath": "gx/ipfs/Qmaau1d1WjnQdTYfRYfFVsCS97cgD8ATyrKuNoEfexL7JZ/go-text/encoding/internal",
			"Rev": "dae5b74015f4a568b97b065e634582ef83232466"
		},
		{
			"ImportPath": "gx/ipfs/Qmaau1d1WjnQdTYfRYfFVsCS97cgD8ATyrKuNoEfexL7JZ/go-text/encoding/internal/identifier",
			"Rev": "dae5b74015f4a568b97b065e634582ef83232466"
		},
		{
			"ImportPath": "gx/ipfs/Qmaau1d1WjnQdTYfRYfFVsCS97cgD8ATyrKuNoEfexL7JZ/go-text/encoding/japanese",
			"Rev": "dae5b74015f4a568b97b065e634582ef83232466"
		},
		{
			"ImportPath": "gx/ipfs/Qmaau1d1WjnQdTYfRYfFVsCS97cgD8ATyrKuNoEfexL7JZ/go-text/encoding/korean",
			"Rev": "dae5b74015f4a568b97b065e634582ef83232466"
		},
		{
			"ImportPath": "gx/ipfs/Qmaau1d1WjnQdTYfRYfFVsCS97cgD8ATyrKuNoEfexL7JZ/go-text/encoding/simplifiedchinese",
			"Rev": "dae5b74015f4a568b97b065e634582ef83232466"
		},
		{
			"ImportPath": "gx/ipfs/Qmaau1d1WjnQdTYfRYfFVsCS97cgD8ATyrKuNoEfexL7JZ/go-text/encoding/traditionalchinese",
			"Rev": "dae5b74015f4a568b97b065e634582ef83232466"
		},
		{
			"ImportPath": "gx/ipfs/Qmaau1d1WjnQdTYfRYfFVsCS97cgD8ATyrKuNoEfexL7JZ/go-text/encoding/unicode",
			"Rev": "dae5b74015f4a568b97b065e634582ef83232466"
		},
		{
			"ImportPath": "gx/ipfs/Qmaau1d1WjnQdTYfRYfFVsCS97cgD8ATyrKuNoEfexL7JZ/go-text/transform",
			"Rev": "dae5b74015f4a568b97b065e634582ef83232466"
		},
		{
			"ImportPath": "gx/ipfs/QmaeHSCBd9XjXxmgHEiKkHtLcMCb2eZsPLKT7bHgBfBkqw/go-is-domain",
			"Rev": "dae5b74015f4a568b97b065e634582ef83232466"
		},
		{
			"ImportPath": "gx/ipfs/QmaeRR9SpXumU5tYLRkq6x6pfMe8qKzxn4ujBpsTJ2zQG7/go-os-rename",
			"Rev": "dae5b74015f4a568b97b065e634582ef83232466"
		},
		{
			"ImportPath": "gx/ipfs/QmaoxFZcgwGyoB57pCYQobejLoNgqaA6trr3zxxrbm4UXe/go-libp2p-kad-dht",
			"Rev": "dae5b74015f4a568b97b065e634582ef83232466"
		},
		{
			"ImportPath": "gx/ipfs/QmaoxFZcgwGyoB57pCYQobejLoNgqaA6trr3zxxrbm4UXe/go-libp2p-kad-dht/pb",
			"Rev": "dae5b74015f4a568b97b065e634582ef83232466"
		},
		{
			"ImportPath": "gx/ipfs/QmaoxFZcgwGyoB57pCYQobejLoNgqaA6trr3zxxrbm4UXe/go-libp2p-kad-dht/providers",
			"Rev": "dae5b74015f4a568b97b065e634582ef83232466"
		},
		{
			"ImportPath": "gx/ipfs/QmbBhyDKsY4mbY6xsKt3qu9Y7FPvMJ6qbD8AMjYYvPRw1g/goleveldb/leveldb",
			"Rev": "dae5b74015f4a568b97b065e634582ef83232466"
		},
		{
			"ImportPath": "gx/ipfs/QmbBhyDKsY4mbY6xsKt3qu9Y7FPvMJ6qbD8AMjYYvPRw1g/goleveldb/leveldb/cache",
			"Rev": "dae5b74015f4a568b97b065e634582ef83232466"
		},
		{
			"ImportPath": "gx/ipfs/QmbBhyDKsY4mbY6xsKt3qu9Y7FPvMJ6qbD8AMjYYvPRw1g/goleveldb/leveldb/comparer",
			"Rev": "dae5b74015f4a568b97b065e634582ef83232466"
		},
		{
			"ImportPath": "gx/ipfs/QmbBhyDKsY4mbY6xsKt3qu9Y7FPvMJ6qbD8AMjYYvPRw1g/goleveldb/leveldb/errors",
			"Rev": "dae5b74015f4a568b97b065e634582ef83232466"
		},
		{
			"ImportPath": "gx/ipfs/QmbBhyDKsY4mbY6xsKt3qu9Y7FPvMJ6qbD8AMjYYvPRw1g/goleveldb/leveldb/filter",
			"Rev": "dae5b74015f4a568b97b065e634582ef83232466"
		},
		{
			"ImportPath": "gx/ipfs/QmbBhyDKsY4mbY6xsKt3qu9Y7FPvMJ6qbD8AMjYYvPRw1g/goleveldb/leveldb/iterator",
			"Rev": "dae5b74015f4a568b97b065e634582ef83232466"
		},
		{
			"ImportPath": "gx/ipfs/QmbBhyDKsY4mbY6xsKt3qu9Y7FPvMJ6qbD8AMjYYvPRw1g/goleveldb/leveldb/journal",
			"Rev": "dae5b74015f4a568b97b065e634582ef83232466"
		},
		{
			"ImportPath": "gx/ipfs/QmbBhyDKsY4mbY6xsKt3qu9Y7FPvMJ6qbD8AMjYYvPRw1g/goleveldb/leveldb/memdb",
			"Rev": "dae5b74015f4a568b97b065e634582ef83232466"
		},
		{
			"ImportPath": "gx/ipfs/QmbBhyDKsY4mbY6xsKt3qu9Y7FPvMJ6qbD8AMjYYvPRw1g/goleveldb/leveldb/opt",
			"Rev": "dae5b74015f4a568b97b065e634582ef83232466"
		},
		{
			"ImportPath": "gx/ipfs/QmbBhyDKsY4mbY6xsKt3qu9Y7FPvMJ6qbD8AMjYYvPRw1g/goleveldb/leveldb/storage",
			"Rev": "dae5b74015f4a568b97b065e634582ef83232466"
		},
		{
			"ImportPath": "gx/ipfs/QmbBhyDKsY4mbY6xsKt3qu9Y7FPvMJ6qbD8AMjYYvPRw1g/goleveldb/leveldb/table",
			"Rev": "dae5b74015f4a568b97b065e634582ef83232466"
		},
		{
			"ImportPath": "gx/ipfs/QmbBhyDKsY4mbY6xsKt3qu9Y7FPvMJ6qbD8AMjYYvPRw1g/goleveldb/leveldb/util",
			"Rev": "dae5b74015f4a568b97b065e634582ef83232466"
		},
		{
			"ImportPath": "gx/ipfs/QmbNinL4ErzM73BxQSNf8q2vPmAM4v3MNQM2DmDqDjt47D/perks/quantile",
			"Rev": "dae5b74015f4a568b97b065e634582ef83232466"
		},
		{
			"ImportPath": "gx/ipfs/QmbZ6Cee2uHjG7hf19qLHppgKDRtaG4CVtMzdmK9VCVqLu/go-multihash",
			"Rev": "dae5b74015f4a568b97b065e634582ef83232466"
		},
		{
			"ImportPath": "gx/ipfs/Qmbn7RYyWzBVXiUp9jZ1dA4VADHy9DtS7iZLwfhEUQvm3U/go-smux-yamux",
			"Rev": "dae5b74015f4a568b97b065e634582ef83232466"
		},
		{
			"ImportPath": "gx/ipfs/Qmc5do1bC3JH73MThEgKgKkgNKLmqrvh2uaE6919yDmUaa/procfs",
			"Rev": "dae5b74015f4a568b97b065e634582ef83232466"
		},
		{
			"ImportPath": "gx/ipfs/QmcLqWSFsaQ8Ujh8Ys8i9JPHVy1CcdPoqV23M9S3ufdVbn/go-sockaddr/net",
			"Rev": "dae5b74015f4a568b97b065e634582ef83232466"
		},
		{
			"ImportPath": "gx/ipfs/QmcTnycWsBgvNYFYgWdWi8SRDCeevG8HBUQHkvg4KLXUsW/go-libp2p-record",
			"Rev": "dae5b74015f4a568b97b065e634582ef83232466"
		},
		{
			"ImportPath": "gx/ipfs/QmcTnycWsBgvNYFYgWdWi8SRDCeevG8HBUQHkvg4KLXUsW/go-libp2p-record/pb",
			"Rev": "dae5b74015f4a568b97b065e634582ef83232466"
		},
		{
			"ImportPath": "gx/ipfs/QmcrrEpx3VMUbrbgVroH3YiYyUS5c4YAykzyPJWKspUYLa/go-semver/semver",
			"Rev": "dae5b74015f4a568b97b065e634582ef83232466"
		},
		{
			"ImportPath": "gx/ipfs/QmcxkxTVuURV2Ptse8TvkqH5BQDwV62X1x19JqqvbBzwUM/go-multibase",
			"Rev": "dae5b74015f4a568b97b065e634582ef83232466"
		},
		{
			"ImportPath": "gx/ipfs/QmcyaFHbyiZfoX5GTpcqqCPYmbjYNAhRDekXSJPFHdYNSV/go.uuid",
			"Rev": "dae5b74015f4a568b97b065e634582ef83232466"
		},
		{
			"ImportPath": "gx/ipfs/QmdYwCmx8pZRkzdcd8MhmLJqYVoVTC1aGsy5Q4reMGLNLg/atomicfile",
			"Rev": "dae5b74015f4a568b97b065e634582ef83232466"
		},
		{
			"ImportPath": "gx/ipfs/QmdaC21UyoyN3t9QdapHZfsaUo3mqVf5p4CEuFaYVFqwap/go-ipld-cbor",
			"Rev": "dae5b74015f4a568b97b065e634582ef83232466"
		},
		{
			"ImportPath": "gx/ipfs/QmdxjYtJbMnGT3FAPvJCDTM2QQDWSoYJo7huAgALSd68oW/go-peerstream",
			"Rev": "dae5b74015f4a568b97b065e634582ef83232466"
		},
		{
			"ImportPath": "gx/ipfs/Qme1g4e3m2SmdiSGGU3vSWmUStwUjc5oECnEriaK9Xa1HU/go-libp2p-peerstore",
			"Rev": "dae5b74015f4a568b97b065e634582ef83232466"
		},
		{
			"ImportPath": "gx/ipfs/Qme1g4e3m2SmdiSGGU3vSWmUStwUjc5oECnEriaK9Xa1HU/go-libp2p-peerstore/addr",
			"Rev": "dae5b74015f4a568b97b065e634582ef83232466"
		},
		{
			"ImportPath": "gx/ipfs/Qme1g4e3m2SmdiSGGU3vSWmUStwUjc5oECnEriaK9Xa1HU/go-libp2p-peerstore/queue",
			"Rev": "dae5b74015f4a568b97b065e634582ef83232466"
		},
		{
			"ImportPath": "gx/ipfs/QmeFPvhFJGXGiXAc9zunNxZjCaWgYQpcsdwip2NWLcccyw/GoEndian",
			"Rev": "dae5b74015f4a568b97b065e634582ef83232466"
		},
		{
			"ImportPath": "gx/ipfs/QmeJcz1smiskcJbPRTWpzqnLpD2vYqkNiGHVrckaaWHCLv/go-reuseport",
			"Rev": "dae5b74015f4a568b97b065e634582ef83232466"
		},
		{
			"ImportPath": "gx/ipfs/QmeJcz1smiskcJbPRTWpzqnLpD2vYqkNiGHVrckaaWHCLv/go-reuseport/poll",
			"Rev": "dae5b74015f4a568b97b065e634582ef83232466"
		},
		{
			"ImportPath": "gx/ipfs/QmeJcz1smiskcJbPRTWpzqnLpD2vYqkNiGHVrckaaWHCLv/go-reuseport/singlepoll",
			"Rev": "dae5b74015f4a568b97b065e634582ef83232466"
		},
		{
			"ImportPath": "gx/ipfs/QmeQW4ayVqi7Jjay1SrP2wYydsH9KwSrzQBnqyC25gPFnG/go-notifier",
			"Rev": "dae5b74015f4a568b97b065e634582ef83232466"
		},
		{
			"ImportPath": "gx/ipfs/QmeQW4ayVqi7Jjay1SrP2wYydsH9KwSrzQBnqyC25gPFnG/go-notifier/Godeps/_workspace/src/github.com/jbenet/goprocess",
			"Rev": "dae5b74015f4a568b97b065e634582ef83232466"
		},
		{
			"ImportPath": "gx/ipfs/QmeQW4ayVqi7Jjay1SrP2wYydsH9KwSrzQBnqyC25gPFnG/go-notifier/Godeps/_workspace/src/github.com/jbenet/goprocess/ratelimit",
			"Rev": "dae5b74015f4a568b97b065e634582ef83232466"
		},
		{
			"ImportPath": "gx/ipfs/QmeWJwi61vii5g8zQUB9UGegfUbmhTKHgeDFP9XuSp5jZ4/go-libp2p/p2p/discovery",
			"Rev": "dae5b74015f4a568b97b065e634582ef83232466"
		},
		{
			"ImportPath": "gx/ipfs/QmeWJwi61vii5g8zQUB9UGegfUbmhTKHgeDFP9XuSp5jZ4/go-libp2p/p2p/host/basic",
			"Rev": "dae5b74015f4a568b97b065e634582ef83232466"
		},
		{
			"ImportPath": "gx/ipfs/QmeWJwi61vii5g8zQUB9UGegfUbmhTKHgeDFP9XuSp5jZ4/go-libp2p/p2p/host/routed",
			"Rev": "dae5b74015f4a568b97b065e634582ef83232466"
		},
		{
			"ImportPath": "gx/ipfs/QmeWJwi61vii5g8zQUB9UGegfUbmhTKHgeDFP9XuSp5jZ4/go-libp2p/p2p/net/mock",
			"Rev": "dae5b74015f4a568b97b065e634582ef83232466"
		},
		{
			"ImportPath": "gx/ipfs/QmeWJwi61vii5g8zQUB9UGegfUbmhTKHgeDFP9XuSp5jZ4/go-libp2p/p2p/protocol/identify",
			"Rev": "dae5b74015f4a568b97b065e634582ef83232466"
		},
		{
			"ImportPath": "gx/ipfs/QmeWJwi61vii5g8zQUB9UGegfUbmhTKHgeDFP9XuSp5jZ4/go-libp2p/p2p/protocol/identify/pb",
			"Rev": "dae5b74015f4a568b97b065e634582ef83232466"
		},
		{
			"ImportPath": "gx/ipfs/QmeWJwi61vii5g8zQUB9UGegfUbmhTKHgeDFP9XuSp5jZ4/go-libp2p/p2p/protocol/ping",
			"Rev": "dae5b74015f4a568b97b065e634582ef83232466"
		},
		{
			"ImportPath": "gx/ipfs/QmeWJwi61vii5g8zQUB9UGegfUbmhTKHgeDFP9XuSp5jZ4/go-libp2p/p2p/protocol/relay",
			"Rev": "dae5b74015f4a568b97b065e634582ef83232466"
		},
		{
			"ImportPath": "gx/ipfs/QmeWjRodbcZFKe5tMN7poEx3izym6osrLSnTLf9UjJZBbs/pb",
			"Rev": "dae5b74015f4a568b97b065e634582ef83232466"
		},
		{
			"ImportPath": "gx/ipfs/QmeYJHEk8UjVVZ4XCRTZe6dFQrb8pGWD81LYCgeLp8CvMB/go-metrics",
			"Rev": "dae5b74015f4a568b97b065e634582ef83232466"
		},
		{
			"ImportPath": "gx/ipfs/QmeZBgYBHvxMukGK5ojg28BCNLB9SeXqT7XXg6o7r2GbJy/go-stream-muxer",
			"Rev": "dae5b74015f4a568b97b065e634582ef83232466"
		},
		{
			"ImportPath": "gx/ipfs/QmeiMCBkYHxkDkDfnDadzz4YxY5ruL5Pj499essE4vRsGM/bbloom",
			"Rev": "dae5b74015f4a568b97b065e634582ef83232466"
		},
		{
			"ImportPath": "gx/ipfs/Qmf2fBLzCvFxs3vvZaoQyKSTv2rjApek4F1kzRxAfK6P4P/gateway",
			"Rev": "dae5b74015f4a568b97b065e634582ef83232466"
		}
	]
}<|MERGE_RESOLUTION|>--- conflicted
+++ resolved
@@ -17,11 +17,7 @@
 		},
 		{
 			"ImportPath": "github.com/OpenBazaar/spvwallet",
-<<<<<<< HEAD
-			"Rev": "96655fefc681cdb889be82cc86ad45f3d93dd796"
-=======
 			"Rev": "bd6a8d2dbc7b6a0a18cbb42357bb95521a05084a"
->>>>>>> 8545e5a2
 		},
 		{
 			"ImportPath": "github.com/boltdb/bolt",
